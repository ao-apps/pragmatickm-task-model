--- conflicted
+++ resolved
@@ -230,14 +230,10 @@
         <groupId>com.aoapps</groupId><artifactId>ao-lang</artifactId><version>5.7.0-SNAPSHOT<!-- ${POST-SNAPSHOT} --></version>
       </dependency>
       <dependency>
-<<<<<<< HEAD
         <groupId>com.aoapps</groupId><artifactId>ao-net-types</artifactId><version>3.0.0-SNAPSHOT<!-- ${POST-SNAPSHOT} --></version>
       </dependency>
       <dependency>
-        <groupId>org.apache.commons</groupId><artifactId>commons-lang3</artifactId><version>3.17.0</version>
-=======
         <groupId>org.apache.commons</groupId><artifactId>commons-lang3</artifactId><version>3.18.0</version>
->>>>>>> 94bbf564
       </dependency>
       <dependency>
         <groupId>com.semanticcms</groupId><artifactId>semanticcms-core-model</artifactId><version>2.0.0-SNAPSHOT<!-- ${POST-SNAPSHOT} --></version>

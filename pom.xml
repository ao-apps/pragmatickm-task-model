--- conflicted
+++ resolved
@@ -1,7 +1,7 @@
 <?xml version="1.0" encoding="UTF-8"?>
 <!--
 pragmatickm-task-model - Tasks nested within SemanticCMS pages and elements.
-Copyright (C) 2016, 2017, 2018, 2019, 2020, 2021, 2022  AO Industries, Inc.
+Copyright (C) 2016, 2017, 2018, 2019, 2020, 2021, 2022, 2023  AO Industries, Inc.
     support@aoindustries.com
     7262 Bull Pen Cir
     Mobile, AL 36695
@@ -25,11 +25,7 @@
   <modelVersion>4.0.0</modelVersion>
 
   <parent>
-<<<<<<< HEAD
     <groupId>com.pragmatickm</groupId><artifactId>pragmatickm-parent</artifactId><version>2.0.0-SNAPSHOT</version>
-=======
-    <groupId>com.pragmatickm</groupId><artifactId>pragmatickm-parent</artifactId><version>1.14.2-POST-SNAPSHOT</version>
->>>>>>> bca35268
     <relativePath>../../parent/pom.xml</relativePath>
   </parent>
 

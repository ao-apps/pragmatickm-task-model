--- conflicted
+++ resolved
@@ -25,11 +25,7 @@
   <modelVersion>4.0.0</modelVersion>
 
   <parent>
-<<<<<<< HEAD
     <groupId>com.pragmatickm</groupId><artifactId>pragmatickm-parent</artifactId><version>2.0.0-SNAPSHOT</version>
-=======
-    <groupId>com.pragmatickm</groupId><artifactId>pragmatickm-parent</artifactId><version>1.19.0-SNAPSHOT</version>
->>>>>>> 6a7ce314
     <relativePath>../../parent/pom.xml</relativePath>
   </parent>
 
@@ -234,14 +230,10 @@
         <groupId>com.aoapps</groupId><artifactId>ao-lang</artifactId><version>5.6.0${POST-SNAPSHOT}</version>
       </dependency>
       <dependency>
-<<<<<<< HEAD
         <groupId>com.aoapps</groupId><artifactId>ao-net-types</artifactId><version>2.0.2${POST-SNAPSHOT}</version>
       </dependency>
       <dependency>
-        <groupId>org.apache.commons</groupId><artifactId>commons-lang3</artifactId><version>3.16.0</version>
-=======
         <groupId>org.apache.commons</groupId><artifactId>commons-lang3</artifactId><version>3.17.0</version>
->>>>>>> 6a7ce314
       </dependency>
       <dependency>
         <groupId>com.semanticcms</groupId><artifactId>semanticcms-core-model</artifactId><version>2.0.0-SNAPSHOT<!-- ${POST-SNAPSHOT} --></version>

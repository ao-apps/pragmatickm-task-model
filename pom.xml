--- conflicted
+++ resolved
@@ -230,7 +230,7 @@
         <groupId>com.aoapps</groupId><artifactId>ao-lang</artifactId><version>5.6.0${POST-SNAPSHOT}</version>
       </dependency>
       <dependency>
-        <groupId>com.aoapps</groupId><artifactId>ao-net-types</artifactId><version>2.0.2${POST-SNAPSHOT}</version>
+        <groupId>com.aoapps</groupId><artifactId>ao-net-types</artifactId><version>3.0.0-SNAPSHOT<!-- ${POST-SNAPSHOT} --></version>
       </dependency>
       <dependency>
         <groupId>org.apache.commons</groupId><artifactId>commons-lang3</artifactId><version>3.17.0</version>
@@ -243,11 +243,7 @@
       </dependency>
       <!-- Transitive -->
       <dependency>
-<<<<<<< HEAD
         <groupId>com.aoapps</groupId><artifactId>ao-io-buffer</artifactId><version>4.1.0${POST-SNAPSHOT}</version>
-=======
-        <groupId>com.aoapps</groupId><artifactId>ao-net-types</artifactId><version>3.0.0-SNAPSHOT<!-- ${POST-SNAPSHOT} --></version>
->>>>>>> e52d01ff
       </dependency>
       <dependency>
         <groupId>com.aoapps</groupId><artifactId>ao-tempfiles</artifactId><version>3.0.2${POST-SNAPSHOT}</version>

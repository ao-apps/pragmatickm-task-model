<?xml version="1.0" encoding="UTF-8"?>
<!--
pragmatickm-task-model - Tasks nested within SemanticCMS pages and elements.
Copyright (C) 2017, 2018, 2019, 2020, 2021, 2022, 2023  AO Industries, Inc.
    support@aoindustries.com
    7262 Bull Pen Cir
    Mobile, AL 36695

This file is part of pragmatickm-task-model.

pragmatickm-task-model is free software: you can redistribute it and/or modify
it under the terms of the GNU Lesser General Public License as published by
the Free Software Foundation, either version 3 of the License, or
(at your option) any later version.

pragmatickm-task-model is distributed in the hope that it will be useful,
but WITHOUT ANY WARRANTY; without even the implied warranty of
MERCHANTABILITY or FITNESS FOR A PARTICULAR PURPOSE.  See the
GNU Lesser General Public License for more details.

You should have received a copy of the GNU Lesser General Public License
along with pragmatickm-task-model.  If not, see <https://www.gnu.org/licenses/>.
-->
<project xmlns="http://maven.apache.org/POM/4.0.0" xmlns:xsi="http://www.w3.org/2001/XMLSchema-instance" xsi:schemaLocation="http://maven.apache.org/POM/4.0.0 http://maven.apache.org/maven-v4_0_0.xsd">
  <modelVersion>4.0.0</modelVersion>

  <parent>
    <groupId>com.pragmatickm</groupId><artifactId>pragmatickm-parent</artifactId><version>2.0.0-SNAPSHOT</version>
    <relativePath>../../../parent/pom.xml</relativePath>
  </parent>

  <groupId>com.pragmatickm</groupId><artifactId>pragmatickm-task-model-book</artifactId><version>2.0.0-SNAPSHOT</version>
  <packaging>jar</packaging>

  <properties>
    <!-- Must be set to ${git.commit.time} for snapshots or ISO 8601 timestamp for releases. -->
    <project.build.outputTimestamp>${git.commit.time}</project.build.outputTimestamp>
    <module.name>com.pragmatickm.task.model.book</module.name>
    <subproject.subpath>book/</subproject.subpath>
    <!-- These values are copied from the project being documented -->
    <documented.artifactId>pragmatickm-task-model</documented.artifactId>
    <documented.name>PragmaticKM Task Model</documented.name>
    <documented.description>Tasks nested within SemanticCMS pages and elements.</documented.description>
    <javadoc.breadcrumbs><![CDATA[<a target="${javadoc.target}" href="https://pragmatickm.com/">PragmaticKM</a>
/ <a target="${javadoc.target}" href="https://pragmatickm.com/task/">Task</a>
/ <a target="${javadoc.target}" href="${project.url}">Model</a>]]></javadoc.breadcrumbs>

    <description.html><![CDATA[Documentation for <a target="${javadoc.target}" href="${project.url}">${documented.name}</a> in <a target="${javadoc.target}" href="https://semanticcms.com/">SemanticCMS</a> format.]]></description.html>
  </properties>

  <name>PragmaticKM Task Model Book</name>
  <url>https://pragmatickm.com/task/model/</url>
  <description>Documentation for PragmaticKM Task Model in SemanticCMS format.</description>
  <inceptionYear>2013</inceptionYear>

  <licenses>
    <license>
      <name>GNU General Lesser Public License (LGPL) version 3.0</name>
      <url>https://www.gnu.org/licenses/lgpl-3.0.txt</url>
      <distribution>repo</distribution>
    </license>
  </licenses>

  <organization>
    <name>AO Industries, Inc.</name>
    <url>https://aoindustries.com/</url>
  </organization>

  <developers>
    <developer>
      <name>AO Industries, Inc.</name>
      <email>support@aoindustries.com</email>
      <url>https://aoindustries.com/</url>
      <organization>AO Industries, Inc.</organization>
      <organizationUrl>https://aoindustries.com/</organizationUrl>
    </developer>
  </developers>

  <scm>
    <connection>scm:git:git://github.com/ao-apps/pragmatickm-task-model.git</connection>
    <developerConnection>scm:git:git@github.com:ao-apps/pragmatickm-task-model.git</developerConnection>
    <url>https://github.com/ao-apps/pragmatickm-task-model</url>
    <tag>HEAD</tag>
  </scm>

  <issueManagement>
    <system>GitHub Issues</system>
    <url>https://github.com/ao-apps/pragmatickm-task-model/issues</url>
  </issueManagement>

  <ciManagement>
    <system>Jenkins</system>
    <url>https://jenkins.aoindustries.com/job/ao/job/pragmatickm/job/task/job/model-book/</url>
  </ciManagement>
  <!-- Only one allowed in POM:
  <ciManagement>
    <system>GitHub Actions</system>
    <url>https://github.com/ao-apps/pragmatickm-task-model/actions</url>
  </ciManagement>
  -->

  <repositories>
    <!-- Repository required here, too, so can find parent -->
    <repository>
      <id>sonatype-nexus-snapshots</id>
      <name>Sonatype Nexus Snapshots</name>
      <url>https://oss.sonatype.org/content/repositories/snapshots</url>
      <releases>
        <enabled>false</enabled>
      </releases>
      <snapshots>
        <checksumPolicy>fail</checksumPolicy>
      </snapshots>
    </repository>
  </repositories>

  <build>
    <plugins>
      <plugin>
        <groupId>org.apache.maven.plugins</groupId><artifactId>maven-dependency-plugin</artifactId>
        <configuration>
          <usedDependencies>
            <!-- JSP Only -->
            <dependency>com.aoapps:ao-taglib</dependency>
            <dependency>com.semanticcms:semanticcms-changelog-taglib</dependency>
            <dependency>com.semanticcms:semanticcms-core-taglib</dependency>
            <dependency>com.semanticcms:semanticcms-section-taglib</dependency>
            <dependency>org.apache.taglibs:taglibs-standard-spec</dependency>
            <!-- Direct -->
            <dependency>javax.servlet.jsp:javax.servlet.jsp-api</dependency>
          </usedDependencies>
          <ignoredDependencies>
            <!-- No "module-info.java" in some release builds -->
            <dependency>com.aoapps:ao-badges</dependency>
            <dependency>com.aoapps:ao-web-resources-registry</dependency>
          </ignoredDependencies>
        </configuration>
      </plugin>
    </plugins>
  </build>

  <profiles>
    <profile>
      <id>release</id>
      <build>
        <plugins>
          <plugin>
            <groupId>org.apache.felix</groupId><artifactId>maven-bundle-plugin</artifactId>
            <configuration>
              <instructions>
                <!--
                  Releases use "Automatic-Module-Name" instead of "module-info.java"
                  since has direct dependencies that are not yet modularized.
                -->
                <Automatic-Module-Name>${module.name}</Automatic-Module-Name>
                <Private-Package>!.</Private-Package>
              </instructions>
            </configuration>
          </plugin>
          <plugin>
            <groupId>org.apache.maven.plugins</groupId><artifactId>maven-jar-plugin</artifactId>
            <configuration>
              <excludes>
                <exclude>**/module-info.class</exclude>
              </excludes>
            </configuration>
          </plugin>
        </plugins>
      </build>
    </profile>
  </profiles>

  <dependencyManagement>
    <dependencies>
      <!-- Direct -->
      <dependency>
        <groupId>com.aoapps</groupId><artifactId>ao-badges</artifactId><version>2.0.0-SNAPSHOT<!-- ${POST-SNAPSHOT} --></version>
      </dependency>
      <dependency>
        <groupId>com.aoapps</groupId><artifactId>ao-net-types</artifactId><version>2.0.2${POST-SNAPSHOT}</version>
      </dependency>
      <dependency>
        <groupId>com.aoapps</groupId><artifactId>ao-servlet-util</artifactId><version>5.2.1${POST-SNAPSHOT}</version>
      </dependency>
      <dependency>
        <groupId>com.aoapps</groupId><artifactId>ao-taglib</artifactId><version>7.2.2${POST-SNAPSHOT}</version>
      </dependency>
      <!-- javaee-web-api-bom: <groupId>javax.servlet</groupId><artifactId>javax.servlet-api</artifactId> -->
      <!-- javaee-web-api-bom: <groupId>javax.servlet.jsp</groupId><artifactId>javax.servlet.jsp-api</artifactId> -->
      <dependency>
<<<<<<< HEAD
        <groupId>com.semanticcms</groupId><artifactId>semanticcms-changelog-taglib</artifactId><version>2.0.0-SNAPSHOT<!-- ${POST-SNAPSHOT} --></version>
=======
        <groupId>com.semanticcms</groupId><artifactId>semanticcms-changelog-taglib</artifactId><version>1.7.1${POST-SNAPSHOT}</version>
>>>>>>> c7c96697
      </dependency>
      <dependency>
        <groupId>com.semanticcms</groupId><artifactId>semanticcms-core-taglib</artifactId><version>2.0.0-SNAPSHOT<!-- ${POST-SNAPSHOT} --></version>
      </dependency>
      <dependency>
        <groupId>com.semanticcms</groupId><artifactId>semanticcms-section-taglib</artifactId><version>2.0.0-SNAPSHOT<!-- ${POST-SNAPSHOT} --></version>
      </dependency>
      <!-- javaee-web-api-bom: <groupId>org.apache.taglibs</groupId><artifactId>taglibs-standard-spec</artifactId> -->
      <!-- Transitive -->
      <dependency>
        <groupId>com.aoapps</groupId><artifactId>ao-collections</artifactId><version>3.0.0${POST-SNAPSHOT}</version>
      </dependency>
      <dependency>
        <groupId>com.aoapps</groupId><artifactId>ao-concurrent</artifactId><version>4.0.5${POST-SNAPSHOT}</version>
      </dependency>
      <dependency>
        <groupId>com.aoapps</groupId><artifactId>ao-encoding</artifactId><version>7.0.0${POST-SNAPSHOT}</version>
      </dependency>
      <dependency>
        <groupId>com.aoapps</groupId><artifactId>ao-encoding-servlet</artifactId><version>4.2.0${POST-SNAPSHOT}</version>
      </dependency>
      <dependency>
        <groupId>com.aoapps</groupId><artifactId>ao-encoding-taglib</artifactId><version>4.0.0${POST-SNAPSHOT}</version>
      </dependency>
      <dependency>
        <groupId>com.aoapps</groupId><artifactId>ao-fluent-html</artifactId><version>0.7.0${POST-SNAPSHOT}</version>
      </dependency>
      <dependency>
        <groupId>com.aoapps</groupId><artifactId>ao-fluent-html-any</artifactId><version>0.7.0${POST-SNAPSHOT}</version>
      </dependency>
      <dependency>
        <groupId>com.aoapps</groupId><artifactId>ao-fluent-html-servlet</artifactId><version>0.7.0${POST-SNAPSHOT}</version>
      </dependency>
      <dependency>
        <groupId>com.aoapps</groupId><artifactId>ao-hodgepodge</artifactId><version>5.1.2${POST-SNAPSHOT}</version>
      </dependency>
      <dependency>
        <groupId>com.aoapps</groupId><artifactId>ao-io-buffer</artifactId><version>4.1.0${POST-SNAPSHOT}</version>
      </dependency>
      <dependency>
        <groupId>com.aoapps</groupId><artifactId>ao-lang</artifactId><version>5.5.1${POST-SNAPSHOT}</version>
      </dependency>
      <dependency>
        <groupId>com.aoapps</groupId><artifactId>ao-servlet-filter</artifactId><version>3.0.3${POST-SNAPSHOT}</version>
      </dependency>
      <dependency>
        <groupId>com.aoapps</groupId><artifactId>ao-servlet-last-modified</artifactId><version>3.0.1${POST-SNAPSHOT}</version>
      </dependency>
      <dependency>
        <groupId>com.aoapps</groupId><artifactId>ao-servlet-subrequest</artifactId><version>2.0.0${POST-SNAPSHOT}</version>
      </dependency>
      <dependency>
        <groupId>com.aoapps</groupId><artifactId>ao-tempfiles</artifactId><version>3.0.2${POST-SNAPSHOT}</version>
      </dependency>
      <dependency>
        <groupId>com.aoapps</groupId><artifactId>ao-tempfiles-servlet</artifactId><version>3.0.0${POST-SNAPSHOT}</version>
      </dependency>
      <dependency>
        <groupId>com.aoapps</groupId><artifactId>ao-tlds</artifactId><version>2.0.0${POST-SNAPSHOT}</version>
      </dependency>
      <dependency>
        <groupId>com.aoapps</groupId><artifactId>ao-web-resources-registry</artifactId><version>0.4.0${POST-SNAPSHOT}</version>
      </dependency>
      <dependency>
        <groupId>com.aoapps</groupId><artifactId>ao-web-resources-servlet</artifactId><version>0.5.0${POST-SNAPSHOT}</version>
      </dependency>
      <dependency>
        <groupId>org.apache.commons</groupId><artifactId>commons-lang3</artifactId><version>3.13.0</version>
      </dependency>
      <!-- javaee-web-api-bom: <groupId>javax.el</groupId><artifactId>javax.el-api</artifactId> -->
      <dependency>
        <groupId>joda-time</groupId><artifactId>joda-time</artifactId><version>2.12.5</version>
      </dependency>
      <dependency>
        <groupId>com.semanticcms</groupId><artifactId>semanticcms-core-controller</artifactId><version>2.0.0-SNAPSHOT<!-- ${POST-SNAPSHOT} --></version>
      </dependency>
      <dependency>
        <groupId>com.semanticcms</groupId><artifactId>semanticcms-core-model</artifactId><version>2.0.0-SNAPSHOT<!-- ${POST-SNAPSHOT} --></version>
      </dependency>
      <dependency>
        <groupId>com.semanticcms</groupId><artifactId>semanticcms-core-pages</artifactId><version>2.0.0-SNAPSHOT<!-- ${POST-SNAPSHOT} --></version>
      </dependency>
      <dependency>
<<<<<<< HEAD
        <groupId>com.semanticcms</groupId><artifactId>semanticcms-core-pages-local</artifactId><version>2.0.0-SNAPSHOT<!-- ${POST-SNAPSHOT} --></version>
=======
        <groupId>com.semanticcms</groupId><artifactId>semanticcms-news-servlet</artifactId><version>1.7.1${POST-SNAPSHOT}</version>
>>>>>>> c7c96697
      </dependency>
      <dependency>
        <groupId>com.semanticcms</groupId><artifactId>semanticcms-core-renderer</artifactId><version>2.0.0-SNAPSHOT<!-- ${POST-SNAPSHOT} --></version>
      </dependency>
      <dependency>
        <groupId>com.semanticcms</groupId><artifactId>semanticcms-core-renderer-html</artifactId><version>2.0.0-SNAPSHOT<!-- ${POST-SNAPSHOT} --></version>
      </dependency>
      <dependency>
        <groupId>com.semanticcms</groupId><artifactId>semanticcms-core-renderer-servlet</artifactId><version>2.0.0-SNAPSHOT<!-- ${POST-SNAPSHOT} --></version>
      </dependency>
      <dependency>
        <groupId>com.semanticcms</groupId><artifactId>semanticcms-core-resources</artifactId><version>2.0.0-SNAPSHOT<!-- ${POST-SNAPSHOT} --></version>
      </dependency>
      <dependency>
        <groupId>com.semanticcms</groupId><artifactId>semanticcms-core-servlet</artifactId><version>2.0.0-SNAPSHOT<!-- ${POST-SNAPSHOT} --></version>
      </dependency>
      <dependency>
        <groupId>com.semanticcms</groupId><artifactId>semanticcms-news-model</artifactId><version>2.0.0-SNAPSHOT<!-- ${POST-SNAPSHOT} --></version>
      </dependency>
      <dependency>
        <groupId>com.semanticcms</groupId><artifactId>semanticcms-news-renderer-html</artifactId><version>2.0.0-SNAPSHOT<!-- ${POST-SNAPSHOT} --></version>
      </dependency>
      <dependency>
        <groupId>com.semanticcms</groupId><artifactId>semanticcms-news-servlet</artifactId><version>2.0.0-SNAPSHOT<!-- ${POST-SNAPSHOT} --></version>
      </dependency>
      <dependency>
        <groupId>com.semanticcms</groupId><artifactId>semanticcms-section-model</artifactId><version>2.0.0-SNAPSHOT<!-- ${POST-SNAPSHOT} --></version>
      </dependency>
      <dependency>
        <groupId>com.semanticcms</groupId><artifactId>semanticcms-section-renderer-html</artifactId><version>2.0.0-SNAPSHOT<!-- ${POST-SNAPSHOT} --></version>
      </dependency>
      <dependency>
        <groupId>com.semanticcms</groupId><artifactId>semanticcms-section-servlet</artifactId><version>2.0.0-SNAPSHOT<!-- ${POST-SNAPSHOT} --></version>
      </dependency>
      <!-- Runtime Direct -->
      <dependency>
        <groupId>com.semanticcms</groupId><artifactId>semanticcms-core-pages-jspx</artifactId><version>2.0.0-SNAPSHOT<!-- ${POST-SNAPSHOT} --></version>
      </dependency>
      <!-- javaee-web-api-bom: <groupId>org.apache.taglibs</groupId><artifactId>taglibs-standard-impl</artifactId> -->
      <!-- Runtime Transitive -->
      <dependency>
        <groupId>com.aoapps</groupId><artifactId>ao-style</artifactId><version>2.0.1${POST-SNAPSHOT}</version>
      </dependency>
      <!-- Imports -->
      <dependency>
        <groupId>com.aoapps</groupId><artifactId>javaee-web-api-bom</artifactId><version>7.0.1-POST-SNAPSHOT</version>
        <type>pom</type>
        <scope>import</scope>
      </dependency>
    </dependencies>
  </dependencyManagement>

  <dependencies>
    <!-- Direct -->
    <dependency>
      <groupId>com.aoapps</groupId><artifactId>ao-badges</artifactId>
    </dependency>
    <dependency>
      <groupId>com.aoapps</groupId><artifactId>ao-net-types</artifactId>
    </dependency>
    <dependency>
      <groupId>com.aoapps</groupId><artifactId>ao-servlet-util</artifactId>
    </dependency>
    <dependency>
      <groupId>com.aoapps</groupId><artifactId>ao-taglib</artifactId>
    </dependency>
    <dependency>
      <groupId>javax.servlet</groupId><artifactId>javax.servlet-api</artifactId>
    </dependency>
    <dependency>
      <groupId>javax.servlet.jsp</groupId><artifactId>javax.servlet.jsp-api</artifactId>
    </dependency>
    <dependency>
      <groupId>com.semanticcms</groupId><artifactId>semanticcms-changelog-taglib</artifactId>
    </dependency>
    <dependency>
      <groupId>com.semanticcms</groupId><artifactId>semanticcms-core-taglib</artifactId>
    </dependency>
    <dependency>
      <groupId>com.semanticcms</groupId><artifactId>semanticcms-section-taglib</artifactId>
    </dependency>
    <dependency>
      <groupId>org.apache.taglibs</groupId><artifactId>taglibs-standard-spec</artifactId>
    </dependency>
    <!-- Runtime Direct -->
    <dependency>
      <groupId>com.semanticcms</groupId><artifactId>semanticcms-core-pages-jspx</artifactId>
      <scope>runtime</scope>
    </dependency>
    <dependency>
      <groupId>org.apache.taglibs</groupId><artifactId>taglibs-standard-impl</artifactId>
      <scope>runtime</scope>
    </dependency>
  </dependencies>
</project><|MERGE_RESOLUTION|>--- conflicted
+++ resolved
@@ -188,11 +188,7 @@
       <!-- javaee-web-api-bom: <groupId>javax.servlet</groupId><artifactId>javax.servlet-api</artifactId> -->
       <!-- javaee-web-api-bom: <groupId>javax.servlet.jsp</groupId><artifactId>javax.servlet.jsp-api</artifactId> -->
       <dependency>
-<<<<<<< HEAD
         <groupId>com.semanticcms</groupId><artifactId>semanticcms-changelog-taglib</artifactId><version>2.0.0-SNAPSHOT<!-- ${POST-SNAPSHOT} --></version>
-=======
-        <groupId>com.semanticcms</groupId><artifactId>semanticcms-changelog-taglib</artifactId><version>1.7.1${POST-SNAPSHOT}</version>
->>>>>>> c7c96697
       </dependency>
       <dependency>
         <groupId>com.semanticcms</groupId><artifactId>semanticcms-core-taglib</artifactId><version>2.0.0-SNAPSHOT<!-- ${POST-SNAPSHOT} --></version>
@@ -276,11 +272,7 @@
         <groupId>com.semanticcms</groupId><artifactId>semanticcms-core-pages</artifactId><version>2.0.0-SNAPSHOT<!-- ${POST-SNAPSHOT} --></version>
       </dependency>
       <dependency>
-<<<<<<< HEAD
         <groupId>com.semanticcms</groupId><artifactId>semanticcms-core-pages-local</artifactId><version>2.0.0-SNAPSHOT<!-- ${POST-SNAPSHOT} --></version>
-=======
-        <groupId>com.semanticcms</groupId><artifactId>semanticcms-news-servlet</artifactId><version>1.7.1${POST-SNAPSHOT}</version>
->>>>>>> c7c96697
       </dependency>
       <dependency>
         <groupId>com.semanticcms</groupId><artifactId>semanticcms-core-renderer</artifactId><version>2.0.0-SNAPSHOT<!-- ${POST-SNAPSHOT} --></version>
